import asyncio
import collections
import json
import logging
import os
import ssl
from pathlib import Path

import google.generativeai as genai
from dotenv import load_dotenv
from fastapi import BackgroundTasks, FastAPI, HTTPException, Request
from linebot.v3 import WebhookParser
from linebot.v3.exceptions import InvalidSignatureError
from linebot.v3.messaging import (ApiClient, Configuration, MessagingApi,
                                  PushMessageRequest, TextMessage)
from linebot.v3.webhooks import (GroupSource, JoinEvent, LeaveEvent,
                                 MemberJoinedEvent, MessageEvent, RoomSource,
                                 Source, TextMessageContent, UserSource)

# --- Basic Logging Setup ---
logging.basicConfig(
    level=logging.INFO, format="%(asctime)s - %(levelname)s - %(message)s"
)

# --- Load Environment Variables ---
# 請確保您為每個 Bot 使用了正確的 .env 檔案或環境變數
load_dotenv(".env/.env_sherry_bot_v2")
LINE_CHANNEL_ACCESS_TOKEN = os.getenv("LINE_CHANNEL_ACCESS_TOKEN")
LINE_CHANNEL_SECRET = os.getenv("LINE_CHANNEL_SECRET")
GEMINI_API_KEY = os.getenv("GEMINI_API_KEY")
BOT_USER_ID = os.getenv("BOT_USER_ID")

# --- Debug: Log loaded BOT_USER_ID ---
logging.info(f"載入的 BOT_USER_ID 環境變數值為: '{BOT_USER_ID}'")
if not BOT_USER_ID:
    logging.critical("錯誤：BOT_USER_ID 環境變數未設定或載入失敗。")


# --- Check Environment Variables ---
if not all(
    [LINE_CHANNEL_ACCESS_TOKEN, LINE_CHANNEL_SECRET, GEMINI_API_KEY, BOT_USER_ID]
):
    logging.critical(
        "錯誤：請設定 LINE_CHANNEL_ACCESS_TOKEN, LINE_CHANNEL_SECRET, GEMINI_API_KEY 和 BOT_USER_ID 環境變數。"
    )
    exit()

# --- Constants and Configuration ---
HISTORY_DIR = Path("history")
HISTORY_DIR.mkdir(exist_ok=True)
HISTORY_FILE = HISTORY_DIR / "conversation_history_sherry_bot.json"
HISTORY_LENGTH = 20  # Store 10 rounds (10 user + 10 model)

# --- Define Base Prompt ---
BASE_PROMPT = "你是一個小助手"
logging.info(f"基本 Prompt 已設定為常數: '{BASE_PROMPT}'")


# --- LINE Bot SDK Configuration ---
line_configuration = Configuration(access_token=LINE_CHANNEL_ACCESS_TOKEN)
line_parser = WebhookParser(LINE_CHANNEL_SECRET)

# --- Gemini API Configuration ---
genai.configure(api_key=GEMINI_API_KEY)
gemini_model = genai.GenerativeModel(
    model_name="gemini-1.5-flash", system_instruction=BASE_PROMPT
)


# --- Conversation History Functions ---
def load_history_from_file(filepath: Path) -> dict[str, collections.deque]:
    """Loads conversation history from a JSON file."""
    if not filepath.exists():
        logging.warning(f"歷史紀錄檔案 {filepath} 不存在，將創建新的歷史紀錄。")
        return {}
    try:
        with filepath.open("r", encoding="utf-8") as f:
            data_with_lists = json.load(f)
            history = {}
            for user_id, messages in data_with_lists.items():
                if isinstance(messages, list):
                    history[user_id] = collections.deque(
                        messages, maxlen=HISTORY_LENGTH
                    )
                else:
                    logging.warning(
                        f"載入歷史紀錄時發現使用者 {user_id} 的資料格式不正確(非列表)，已跳過。"
                    )
            logging.info(f"成功從 {filepath} 載入 {len(history)} 位使用者的歷史紀錄。")
            return history
    except json.JSONDecodeError:
        logging.error(
            f"歷史紀錄檔案 {filepath} 格式錯誤或已損壞，將創建新的歷史紀錄。",
            exc_info=True,
        )
        return {}
    except Exception as e:
        logging.error(f"載入歷史紀錄檔案 {filepath} 時發生未預期錯誤。", exc_info=True)
        return {}


def save_history_to_file(filepath: Path, history_data: dict[str, collections.deque]):
    """Saves conversation history to a JSON file atomically."""
    data_with_lists = {
        user_id: list(messages) for user_id, messages in history_data.items()
    }

    temp_filepath = filepath.with_suffix(".tmp")
    try:
        with temp_filepath.open("w", encoding="utf-8") as f:
            json.dump(data_with_lists, f, ensure_ascii=False, indent=4)

        os.replace(temp_filepath, filepath)
        logging.debug(f"歷史紀錄已成功儲存至 {filepath}")

    except Exception as e:
        logging.error(f"儲存歷史紀錄至 {filepath} 時發生錯誤。", exc_info=True)
        if temp_filepath.exists():
            try:
                temp_filepath.unlink()
            except OSError:
                logging.error(f"刪除臨時歷史紀錄檔 {temp_filepath} 失敗。")


# --- Load Initial History ---
conversation_histories = load_history_from_file(HISTORY_FILE)

# --- FastAPI App Initialization ---
app = FastAPI(
    title="Gemini LINE Bot (Persistent, No Chunking, Mention Reply Debug)",
    description="LINE Bot with Gemini, persistent history, persona, and mention reply in groups (with debug logs).",
)


# --- Background Task Function ---
async def process_and_send_message(source: Source, user_message: str):
    """Gets Gemini response, sends it as a single message to the correct source, updates history, and saves."""
    # Determine the target ID based on the source type
    if isinstance(source, UserSource):
        target_id = source.user_id
        logging.info(f"訊息來源：個人聊天 (使用者 ID: {target_id})")
    elif isinstance(source, GroupSource):
        target_id = source.group_id
        logging.info(f"訊息來源：群組 (群組 ID: {target_id})")
    elif isinstance(source, RoomSource):
        target_id = source.room_id
        logging.info(f"訊息來源：多人聊天室 (聊天室 ID: {target_id})")
    else:
        logging.warning(f"收到未知來源類型的訊息: {type(source)}. 無法回覆。")
        return  # Cannot reply to unknown source types

    # Use the target_id for history tracking.
    # In group/room chats, history is tracked per group/room ID.
    # In 1:1 chat, history is tracked per user ID.
    history_key = target_id

    logging.info(f"背景任務開始：處理來源 {target_id} 的訊息: '{user_message}'")

    try:
        # --- Get or Initialize History ---
        global conversation_histories
        if history_key not in conversation_histories:
            # Initialize history for this source (user, group, or room)
            conversation_histories[history_key] = collections.deque(
                maxlen=HISTORY_LENGTH
            )
            logging.info(f"為新來源 {history_key} 初始化對話歷史。")

        # Get the current history for this source
        history_deque = conversation_histories[history_key]
        # Convert deque to list for Gemini API format
        current_history_list = list(history_deque)

        # --- Prepare messages for Gemini API ---
        # The history sent to Gemini includes the last HISTORY_LENGTH/2 turns (user+model)
        # that the bot has processed for this specific source (user, group, or room).
        # This is NOT the full chat history of the LINE group/room.
        logging.info(f"準備傳送給 Gemini 的歷史紀錄長度: {len(current_history_list)}")
        messages_for_gemini = current_history_list + [
            {"role": "user", "parts": [user_message]}
        ]

        # --- Call Gemini API (in thread) ---
        logging.info(f"正在呼叫 Gemini API for source {history_key}...")
        response = await asyncio.to_thread(
            gemini_model.generate_content, messages_for_gemini
        )
        logging.info(f"Gemini API 呼叫完成 for source {history_key}.")

        # --- Process Gemini Response ---
        gemini_full_reply = ""
        if response.parts:
            gemini_full_reply = response.text
        else:
            gemini_full_reply = "嗯...我好像不知道該說什麼了。"
            try:
                logging.warning(
                    f"Gemini 回應 for source {history_key} 沒有 parts. PF: {response.prompt_feedback}"
                )
            except Exception:
                logging.warning(f"Gemini 回應 for source {history_key} 沒有 parts.")

        logging.info(
            f"Gemini 完整回應 for source {history_key}: {gemini_full_reply[:100]}..."
        )

        # --- Update History (In Memory First) ---
        # Append the current user message and the bot's reply to the history deque for this source.
        history_deque.append({"role": "user", "parts": [user_message]})
        history_deque.append({"role": "model", "parts": [gemini_full_reply]})
        logging.info(
            f"來源 {history_key} 的記憶體歷史紀錄已更新，目前長度: {len(history_deque)}"
        )

        # --- Send Full Message ---
        if not gemini_full_reply or gemini_full_reply.isspace():
            logging.warning(
                f"Gemini 回應為空或只有空白字元，不傳送訊息給來源 {target_id}。"
            )
        else:
            logging.info(f"傳送完整回應給 {target_id}: {gemini_full_reply[:50]}...")
            try:
                with ApiClient(line_configuration) as api_client:
                    line_bot_api = MessagingApi(api_client)
                    push_request = PushMessageRequest(
                        to=target_id,
                        messages=[
                            TextMessage(text=gemini_full_reply)
                        ],  # Use target_id here
                    )
                    await asyncio.to_thread(line_bot_api.push_message, push_request)
                logging.info(f"完整訊息已傳送完畢給來源 {target_id}")
            except Exception as push_err:
                logging.error(f"推送完整訊息給 {target_id} 時失敗。", exc_info=True)

        # --- Save Updated History to File ---
        await asyncio.to_thread(
            save_history_to_file, HISTORY_FILE, conversation_histories
        )

    except Exception as e:
        logging.error(
            f"背景任務處理來源 {target_id} 訊息時發生嚴重錯誤。", exc_info=True
        )
        # Try to send a final error message back to the source
        try:
            with ApiClient(line_configuration) as api_client:
                line_bot_api = MessagingApi(api_client)
                await asyncio.to_thread(
                    line_bot_api.push_message,
                    PushMessageRequest(
                        to=target_id,  # Send error message to the source
                        messages=[
                            TextMessage(text="抱歉，處理您的訊息時發生了一些內部問題。")
                        ],
                    ),
                )
        except Exception as final_err:
            logging.error(f"連回覆背景任務錯誤訊息都失敗了。", exc_info=True)


# --- Webhook Endpoint ---
@app.post("/callback")
async def callback(request: Request, background_tasks: BackgroundTasks):
    """Handles incoming LINE webhooks, validates, parses, and schedules tasks."""
    signature = request.headers.get("X-Line-Signature")
    if not signature:
        logging.warning("接收到請求但缺少 X-Line-Signature 標頭")
        raise HTTPException(status_code=400, detail="Missing X-Line-Signature header")

    body_bytes = await request.body()
    body_text = body_bytes.decode("utf-8")
    logging.info(f"Webhook Request body: {body_text}")

    try:
        events = line_parser.parse(body_text, signature)
    except InvalidSignatureError:
        logging.error("Webhook 簽名驗證失敗")
        raise HTTPException(status_code=400, detail="Invalid signature")
    except Exception as e:
        logging.error(f"處理 Webhook 事件解析時發生錯誤。", exc_info=True)
        raise HTTPException(status_code=400, detail="Error parsing webhook request")

    for event in events:
        try:  # Add try-except around individual event processing
            # Handle MessageEvent with TextMessageContent
            if isinstance(event, MessageEvent) and isinstance(
                event.message, TextMessageContent
            ):
                source = event.source
                user_message = event.message.text
                logging.info(
                    f"Webhook 事件觸發：來源類型 {type(source)}, 訊息: '{user_message}'"
                )

                should_reply = False
                # In personal chat, always reply
                if isinstance(source, UserSource):
                    should_reply = True
                    logging.info("個人聊天，將回覆。")
                # In group or room chat, only reply if bot is mentioned
                elif isinstance(source, (GroupSource, RoomSource)):
                    logging.info(f"收到群組/多人聊天室訊息。檢查提及...")
                    # Debug: Log mention object if present
                    if event.message.mention:
                        logging.info(f"訊息包含提及: {event.message.mention}")
                        if event.message.mention.mentionees:
                            logging.info(
                                f"提及列表: {event.message.mention.mentionees}"
                            )
                            # Iterate through mentioned users/bots
                            for mentionee in event.message.mention.mentionees:
                                logging.info(
                                    f"檢查提及對象 User ID: {mentionee.user_id}"
                                )
                                # Check if the mentioned user ID is the bot's own user ID
                                if BOT_USER_ID and mentionee.user_id == BOT_USER_ID:
                                    should_reply = True
                                    logging.info("在群組/多人聊天室中被提及，將回覆。")
                                    break  # Found the bot mention, no need to check others
                        else:
                            logging.info("訊息包含提及，但提及列表為空。")
                    else:
                        logging.info("訊息不包含提及。")

                if should_reply:
                    background_tasks.add_task(
                        process_and_send_message, source, user_message
                    )
                    logging.info(f"已將來源 {source.type} 的訊息處理加入背景任務。")
                else:
                    logging.info(
                        f"來源 {source.type} 的文字訊息未觸發回覆 (非個人聊天且未被提及)。"
                    )

            # Explicitly handle JoinEvent
            elif isinstance(event, JoinEvent):
                logging.info(
                    f"Webhook 事件觸發：Bot 加入事件。來源類型: {type(event.source)}"
                )
                logging.info(
                    f"成功處理 JoinEvent for source {type(event.source)}. Preparing to return 200 OK."
                )

            # Explicitly handle MemberJoinedEvent (when members join a group/room the bot is in)
            elif isinstance(event, MemberJoinedEvent):
                logging.info(
                    f"Webhook 事件觸發：成員加入事件。來源類型: {type(event.source)}"
                )
                logging.info(
                    f"成功處理 MemberJoinedEvent for source {type(event.source)}. Preparing to return 200 OK."
                )

            # Explicitly handle LeaveEvent (for debugging purposes)
            elif isinstance(event, LeaveEvent):
                logging.info(
                    f"Webhook 事件觸發：Bot 離開事件。來源類型: {type(event.source)}"
                )
                logging.info(
                    f"成功處理 LeaveEvent for source {type(event.source)}. Preparing to return 200 OK."
                )

            # Handle other unexpected event types
            else:
                logging.info(f"收到非預期事件類型: {type(event)}")

        except Exception as event_process_err:
            logging.error(
                f"處理 Webhook 事件 {type(event)} 時發生錯誤。", exc_info=True
            )
            # Continue processing other events if possible, but log the error

    logging.info("Webhook 事件處理迴圈完畢，已排定背景任務。立即回傳 OK。")
    return (
        "OK"  # Ensure 200 OK is returned even if individual event processing had errors
    )


# --- ASGI Server Startup (using uvicorn) ---
if __name__ == "__main__":
    import uvicorn

    port = int(os.environ.get("PORT", 8080))
    host = os.environ.get("HOST", "0.0.0.0")
    use_reload = os.environ.get("UVICORN_RELOAD", "true").lower() == "true"

    logging.info(f"啟動伺服器於 http://{host}:{port} (Reload: {use_reload})")
    # 確保這裡執行的模組名稱是正確的，例如如果檔案名是 main.py，這裡應該是 "main:app"
    # 如果您將檔案命名為 angry_bot.py，則 "angry_bot:app" 是正確的
<<<<<<< HEAD
    ssl_context = ssl.SSLContext(ssl.PROTOCOL_TLS_SERVER)
    ssl_context.load_cert_chain(certfile="cert.pem", keyfile="key.pem")
    uvicorn.run("bot:app", host=host, port=port, reload=use_reload, ssl=ssl_context)
=======
    uvicorn.run(
        "bot:app",
        host=host,
        port=port,
        reload=use_reload,
        ssl_keyfile="key.pem",
        ssl_certfile="cert.pem",
    )
>>>>>>> 63a0af47
<|MERGE_RESOLUTION|>--- conflicted
+++ resolved
@@ -387,11 +387,6 @@
     logging.info(f"啟動伺服器於 http://{host}:{port} (Reload: {use_reload})")
     # 確保這裡執行的模組名稱是正確的，例如如果檔案名是 main.py，這裡應該是 "main:app"
     # 如果您將檔案命名為 angry_bot.py，則 "angry_bot:app" 是正確的
-<<<<<<< HEAD
-    ssl_context = ssl.SSLContext(ssl.PROTOCOL_TLS_SERVER)
-    ssl_context.load_cert_chain(certfile="cert.pem", keyfile="key.pem")
-    uvicorn.run("bot:app", host=host, port=port, reload=use_reload, ssl=ssl_context)
-=======
     uvicorn.run(
         "bot:app",
         host=host,
@@ -399,5 +394,4 @@
         reload=use_reload,
         ssl_keyfile="key.pem",
         ssl_certfile="cert.pem",
-    )
->>>>>>> 63a0af47
+    )